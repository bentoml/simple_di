--- conflicted
+++ resolved
@@ -14,11 +14,7 @@
     long_description_content_type="text/markdown",
     url="https://github.com/bentoml/simple_di",
     packages=setuptools.find_packages(exclude=["tests*"]),
-<<<<<<< HEAD
-    package_data={"simple_di": ["*.pyi", "py.typed"]},
-=======
     package_data={"simple_di": ["py.typed"]},
->>>>>>> 41925e2c
     classifiers=[
         "Operating System :: OS Independent",
         "Development Status :: 2 - Pre-Alpha",
